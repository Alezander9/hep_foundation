--- conflicted
+++ resolved
@@ -55,19 +55,10 @@
 
   label_array_aggregators:
     - - input_branches:
-<<<<<<< HEAD
           - "AnalysisJetsAuxDyn.pt"
         filter_branches:
           - {"branch": "AnalysisJetsAuxDyn.pt", "min": 20.0}
         sort_by_branch: {"branch": "AnalysisJetsAuxDyn.pt"}
-=======
-          # - "MET_TruthAuxDyn.mpx"
-          # - "MET_TruthAuxDyn.mpy"
-          - "derived.MET_Core_AnalysisMETAuxDyn.met_norm"
-          - "derived.MET_Core_AnalysisMETAuxDyn.met_phi"
-        filter_branches: []
-        sort_by_branch: null
->>>>>>> 9ddfa00c
         min_length: 1
         max_length: 1
 
